# Copyright 2013 Mirantis Inc.
# All Rights Reserved.
#
#    Licensed under the Apache License, Version 2.0 (the "License"); you may
#    not use this file except in compliance with the License. You may obtain
#    a copy of the License at
#
#         http://www.apache.org/licenses/LICENSE-2.0
#
#    Unless required by applicable law or agreed to in writing, software
#    distributed under the License is distributed on an "AS IS" BASIS, WITHOUT
#    WARRANTIES OR CONDITIONS OF ANY KIND, either express or implied. See the
#    License for the specific language governing permissions and limitations
#    under the License.

from decimal import Decimal
import json
import binascii
import time

from cassandra import decoder

from magnetodb.common.cassandra import cluster
from magnetodb.common.exception import BackendInteractionException
from magnetodb.common.exception import TableNotExistsException
from magnetodb.openstack.common import importutils
from magnetodb.openstack.common import log as logging
from magnetodb.storage import models

LOG = logging.getLogger(__name__)


class CassandraStorageImpl():
    STORAGE_TO_CASSANDRA_TYPES = {
        models.ATTRIBUTE_TYPE_STRING: 'text',
        models.ATTRIBUTE_TYPE_NUMBER: 'decimal',
        models.ATTRIBUTE_TYPE_BLOB: 'blob',
        models.ATTRIBUTE_TYPE_STRING_SET: 'set<text>',
        models.ATTRIBUTE_TYPE_NUMBER_SET: 'set<decimal>',
        models.ATTRIBUTE_TYPE_BLOB_SET: 'set<blob>'
    }

    CASSANDRA_TO_STORAGE_TYPES = {val: key for key, val
                                  in STORAGE_TO_CASSANDRA_TYPES.iteritems()}

    CONDITION_TO_OP = {
        models.Condition.CONDITION_TYPE_EQUAL: '=',
        models.IndexedCondition.CONDITION_TYPE_LESS: '<',
        models.IndexedCondition.CONDITION_TYPE_LESS_OR_EQUAL: '<=',
        models.IndexedCondition.CONDITION_TYPE_GREATER: '>',
        models.IndexedCondition.CONDITION_TYPE_GREATER_OR_EQUAL: '>=',
    }

    USER_COLUMN_PREFIX = 'user_'
    SYSTEM_COLUMN_PREFIX = 'system_'
    SYSTEM_COLUMN_ATTRS = SYSTEM_COLUMN_PREFIX + 'attrs'
    SYSTEM_COLUMN_ATTR_TYPES = SYSTEM_COLUMN_PREFIX + 'attr_types'
    SYSTEM_COLUMN_ATTR_EXIST = SYSTEM_COLUMN_PREFIX + 'attr_exist'
    SYSTEM_COLUMN_HASH = SYSTEM_COLUMN_PREFIX + 'hash'
    SYSTEM_COLUMN_HASH_INDEX_NAME = (
        SYSTEM_COLUMN_HASH + "_internal_index"
    )

    __table_schema_cache = {}

    @classmethod
    def _save_table_schema_to_cache(cls, tenant, table_name, schema):
        tenant_tables_cache = cls.__table_schema_cache.get(tenant)
        if tenant_tables_cache is None:
            tenant_tables_cache = {}
            cls.__table_schema_cache[tenant] = tenant_tables_cache
        tenant_tables_cache[table_name] = schema

    @classmethod
    def _get_table_schema_from_cache(cls, tenant, table_name,):
        tenant_tables_cache = cls.__table_schema_cache.get(tenant)
        if tenant_tables_cache is None:
            return None
        return tenant_tables_cache.get(table_name)

    @classmethod
    def _remove_table_schema_from_cache(cls, tenant, table_name):
        tenant_tables_cache = cls.__table_schema_cache.get(tenant)
        if tenant_tables_cache is None:
            return None

        return tenant_tables_cache.pop(table_name, None)

    def __init__(self, contact_points=("127.0.0.1",),
                 port=9042,
                 compression=True,
                 auth_provider=None,
                 load_balancing_policy=None,
                 reconnection_policy=None,
                 default_retry_policy=None,
                 conviction_policy_factory=None,
                 metrics_enabled=False,
                 connection_class=None,
                 ssl_options=None,
                 sockopts=None,
                 cql_version=None,
                 executor_threads=2,
                 max_schema_agreement_wait=10):

        if connection_class:
            connection_class = importutils.import_class(connection_class)

        self.cluster = cluster.Cluster(
            contact_points=contact_points,
            port=port,
            compression=compression,
            auth_provider=auth_provider,
            load_balancing_policy=load_balancing_policy,
            reconnection_policy=reconnection_policy,
            default_retry_policy=default_retry_policy,
            conviction_policy_factory=conviction_policy_factory,
            metrics_enabled=metrics_enabled,
            connection_class=connection_class,
            ssl_options=ssl_options,
            sockopts=sockopts,
            cql_version=cql_version,
            executor_threads=executor_threads,
            max_schema_agreement_wait=max_schema_agreement_wait,
            schema_change_listeners=(self.schema_change_listener,)
        )

        self.session = self.cluster.connect()
        self.session.row_factory = decoder.dict_factory

<<<<<<< HEAD
    def schema_change_listener(self, event):
        LOG.debug("Schema change event captured: %s" % event)

        tenant = event.get('keyspace')
        table_name = event.get('table')

        if (tenant is None) or (table_name is None):
            return

        if event['change_type'] == "DROPPED":
            self._remove_table_schema_from_cache(tenant, table_name)

    def _execute_query(self, query):
=======
    def _execute_query(self, query, consistent=True):
>>>>>>> fc3d1a9f
        try:
            if consistent:
                query = cluster.SimpleStatement(query)
                query.consistency_level = cluster.ConsistencyLevel.QUORUM

            LOG.debug("Executing query {}".format(query))
            return self.session.execute(query)
        except Exception as e:
            msg = "Error executing query {}:{}".format(query, e.message)
            LOG.error(msg)
            raise BackendInteractionException(
                msg)

    @staticmethod
    def _quote_strings(strings):
        return map(lambda attr: "\"{}\"".format(attr), strings)

    def _wait_for_table_status(self, tenant, table_name, expected_exists,
                               indexed_column_names=None):
        LOG.debug("Start waiting for table status changing...")

        while True:
            keyspace_meta = self.cluster.metadata.keyspaces.get(tenant)

            if keyspace_meta is None:
                raise BackendInteractionException(
                    "Tenant '{}' does not exist".format(tenant)
                )

            table_meta = keyspace_meta.tables.get(table_name)
            if expected_exists == (table_meta is not None):
                if table_meta is None or not indexed_column_names:
                    break

                for indexed_column in indexed_column_names:
                    column = table_meta.columns.get(indexed_column)
                    if not column.index:
                        break
                else:
                    break
            LOG.debug("Table status isn't correct"
                      "(expected_exists: %s, table_meta: %s)."
                      " Wait and check again" %
                      (expected_exists, table_meta))
            time.sleep(1)

        LOG.debug("Table status is correct"
                  "(expected_exists: %s, table_meta: %s)" %
                  (expected_exists, table_meta))

    def create_table(self, context, table_schema):
        """
        Creates table

        @param context: current request context
        @param table_schema: TableSchema instance which define table to create

        @raise BackendInteractionException
        """

        query = "CREATE TABLE \"{}\".\"{}\" (".format(context.tenant,
                                                      table_schema.table_name)

        for attr_def in table_schema.attribute_defs:
            query += "\"{}\" {},".format(
                self.USER_COLUMN_PREFIX + attr_def.name,
                self.STORAGE_TO_CASSANDRA_TYPES[attr_def.type])

        query += "\"{}\" map<text, blob>,".format(self.SYSTEM_COLUMN_ATTRS)
        query += "\"{}\" map<text, text>,".format(
            self.SYSTEM_COLUMN_ATTR_TYPES)
        query += "\"{}\" set<text>,".format(self.SYSTEM_COLUMN_ATTR_EXIST)

        prefixed_attrs = [self.USER_COLUMN_PREFIX + name
                          for name in table_schema.key_attributes]

        hash_name = table_schema.key_attributes[0]
        hash_type = [attr.type
                     for attr in table_schema.attribute_defs
                     if attr.name == hash_name][0]

        cassandra_hash_type = self.STORAGE_TO_CASSANDRA_TYPES[hash_type]

        query += "{} {},".format(self.SYSTEM_COLUMN_HASH, cassandra_hash_type)

        key_count = len(prefixed_attrs)

        if key_count < 1 or key_count > 2:
            raise BackendInteractionException(
                "Expected 1 or 2 key attribute(s). Found {}: {}".format(
                    key_count, table_schema.key_attributes))

        primary_key = ','.join(self._quote_strings(prefixed_attrs))
        query += "PRIMARY KEY ({})".format(primary_key)

        query += ")"

        try:
            self._execute_query(query)

            LOG.debug("Create Table CQL request executed. "
                      "Waiting for schema agreement...")

            self._wait_for_table_status(tenant=context.tenant,
                                        table_name=table_schema.table_name,
                                        expected_exists=True)

            LOG.debug("Waiting for schema agreement... Done")

            for index_def in table_schema.index_defs:
                self._create_index(context, table_schema.table_name,
                                   self.USER_COLUMN_PREFIX +
                                   index_def.attribute_to_index,
                                   index_def.index_name)

            self._create_index(
                context, table_schema.table_name, self.SYSTEM_COLUMN_HASH,
                self.SYSTEM_COLUMN_HASH_INDEX_NAME)

        except Exception as e:
            LOG.error("Table {} creation failed.".format(
                table_schema.table_name))
            LOG.error(e.message)
            # LOG.error("Table {} creation failed. Cleaning up...".format(
            #     table_schema.table_name))
            #
            # try:
            #     self.delete_table(context, table_schema.table_name)
            # except Exception:
            #     LOG.error("Failed table {} was not deleted".format(
            #         table_schema.table_name))

            raise e

    def _create_index(self, context, table_name, indexed_attr, index_name=""):
        if index_name:
            index_name = "_".join((table_name, index_name))

        query = "CREATE INDEX {} ON \"{}\".\"{}\" (\"{}\")".format(
            index_name, context.tenant, table_name, indexed_attr)

        self._execute_query(query)

        self._wait_for_table_status(tenant=context.tenant,
                                    table_name=table_name,
                                    expected_exists=True,
                                    indexed_column_names=(indexed_attr,))

    def delete_table(self, context, table_name):
        """
        Creates table

        @param context: current request context
        @param table_name: String, name of table to delete

        @raise BackendInteractionException
        """
        query = "DROP TABLE \"{}\".\"{}\"".format(context.tenant, table_name)

        self._execute_query(query)

        LOG.debug("Delete Table CQL request executed. "
                  "Waiting for schema agreement...")

        self._wait_for_table_status(tenant=context.tenant,
                                    table_name=table_name,
                                    expected_exists=False)

        LOG.debug("Waiting for schema agreement... Done")

    def describe_table(self, context, table_name):
        """
        Describes table

        @param context: current request context
        @param table_name: String, name of table to describes

        @return: TableSchema instance

        @raise BackendInteractionException
        """

        table_schema = self._get_table_schema_from_cache(context.tenant,
                                                         table_name)
        if table_schema:
            return table_schema

        keyspace_meta = self.cluster.metadata.keyspaces.get(context.tenant)

        if keyspace_meta is None:
            raise BackendInteractionException(
                "Tenant '{}' does not exist".format(context.tenant)
            )

        table_meta = keyspace_meta.tables.get(table_name)
        if table_meta is None:
            raise TableNotExistsException(
                "Table '{}' does not exist".format(table_name)
            )

        prefix_len = len(self.USER_COLUMN_PREFIX)

        user_columns = [val for key, val
                        in table_meta.columns.iteritems()
                        if key.startswith(self.USER_COLUMN_PREFIX)]

        attr_defs = set()
        index_defs = set()

        for column in user_columns:
            name = column.name[prefix_len:]
            storage_type = self.CASSANDRA_TO_STORAGE_TYPES[column.typestring]
            attr_defs.add(models.AttributeDefinition(name, storage_type))
            if column.index:
                index_defs.add(models.IndexDefinition(
                    column.index.name[len(table_name) + 1:], name)
                )

        hash_key_name = table_meta.partition_key[0].name[prefix_len:]

        key_attrs = [hash_key_name]

        if table_meta.clustering_key:
            range_key_name = table_meta.clustering_key[0].name[prefix_len:]
            key_attrs.append(range_key_name)

        table_schema = models.TableSchema(table_meta.name, attr_defs,
                                          key_attrs, index_defs)

        self._save_table_schema_to_cache(context.tenant, table_name,
                                         table_schema)

        return table_schema

    def list_tables(self, context, exclusive_start_table_name=None,
                    limit=None):
        """
        @param context: current request context
        @param exclusive_start_table_name
        @param limit: limit of returned table names
        @return list of table names

        @raise BackendInteractionException
        """

        query = "SELECT \"columnfamily_name\""
        query += " FROM \"system\".\"schema_columnfamilies\""

        query += " WHERE \"keyspace_name\" = '{}'".format(context.tenant)

        if exclusive_start_table_name:
            query += " AND \"columnfamily_name\" > '{}'".format(
                exclusive_start_table_name)

        if limit:
            query += " LIMIT {}".format(limit)

        tables = self._execute_query(query)

        return [row['columnfamily_name'] for row in tables]

    def put_item(self, context, put_request, if_not_exist=False,
                 expected_condition_map=None):
        """
        @param context: current request context
        @param put_request: contains PutItemRequest items to perform
                    put item operation
        @param if_not_exist: put item only is row is new record (It is possible
                    to use only one of if_not_exist and expected_condition_map
                    parameter)
        @param expected_condition_map: expected attribute name to
                    ExpectedCondition instance mapping. It provides
                    preconditions to make decision about should item be put or
                    not

        @return: True if operation performed, otherwise False

        @raise BackendInteractionException
        """

        schema = self.describe_table(context, put_request.table_name)
        predefined_attrs = [attr.name for attr in schema.attribute_defs]
        key_attrs = schema.key_attributes
        attr_map = put_request.attribute_map

        dynamic_values = self._put_dynamic_values(attr_map, predefined_attrs)
        types = self._put_types(attr_map)
        exists = self._put_exists(attr_map)

        hash_name = schema.key_attributes[0]
        hash_value = self._encode_predefined_attr_value(attr_map[hash_name])

        if expected_condition_map:
            attrs = attr_map.keys()
            non_key_attrs = [
                attr for attr in predefined_attrs if attr not in key_attrs]
            unset_attrs = [
                attr for attr in predefined_attrs if attr not in attrs]
            set_clause = ''

            for attr, val in attr_map.iteritems():
                if attr in non_key_attrs:
                    set_clause += '\"{}\" = {},'.format(
                        self.USER_COLUMN_PREFIX + attr,
                        self._encode_value(val, True))
                elif attr in unset_attrs:
                    set_clause += '\"{}\" = null,'.format(
                        self.USER_COLUMN_PREFIX + attr)

            set_clause += '\"{}\" = {{{}}},'.format(
                self.SYSTEM_COLUMN_ATTRS, dynamic_values
            )

            set_clause += '\"{}\" = {{{}}},'.format(
                self.SYSTEM_COLUMN_ATTR_TYPES, types
            )

            set_clause += '\"{}\" = {{{}}},'.format(
                self.SYSTEM_COLUMN_ATTR_EXIST, exists
            )

            set_clause += '\"{}\" = {}'.format(
                self.SYSTEM_COLUMN_HASH, hash_value
            )

            where = ' AND '.join((
                '\"{}\" = {}'.format(
                    self.USER_COLUMN_PREFIX + attr,
                    self._encode_value(val, True))
                for attr, val in attr_map.iteritems()
                if attr in key_attrs
            ))

            query = 'UPDATE \"{}\".\"{}\" SET {} WHERE {}'.format(
                context.tenant, put_request.table_name, set_clause, where
            )

            if_clause = self._conditions_as_string(expected_condition_map)
            query += " IF {}".format(if_clause)

            self.session.execute(query)
        else:
            attrs = ''
            values = ''

            for attr, val in attr_map.iteritems():
                if attr in predefined_attrs:
                    attrs += '\"{}\",'.format(self.USER_COLUMN_PREFIX + attr)
                    values += self._encode_value(val, True) + ','

            attrs += ','.join((
                self.SYSTEM_COLUMN_ATTRS,
                self.SYSTEM_COLUMN_ATTR_TYPES,
                self.SYSTEM_COLUMN_ATTR_EXIST,
                self.SYSTEM_COLUMN_HASH
            ))

            values += ','.join((
                '{{{}}}'.format(dynamic_values),
                '{{{}}}'.format(types),
                '{{{}}}'.format(exists),
                hash_value
            ))

            query = 'INSERT INTO \"{}\".\"{}\" ({}) VALUES ({})'.format(
                context.tenant, put_request.table_name, attrs, values)

            if if_not_exist:
                query += ' IF NOT EXISTS'

            self.session.execute(query)

        return True

    def _put_dynamic_values(self, attribute_map, predefined_attrs):
        return ','.join((
            "'{}':{}".format(attr, self._encode_value(val, False))
            for attr, val
            in attribute_map.iteritems()
            if not attr in predefined_attrs
        ))

    def _put_types(self, attribute_map):
        return ','.join((
            "'{}':'{}'".format(attr, self.STORAGE_TO_CASSANDRA_TYPES[val.type])
            for attr, val
            in attribute_map.iteritems()))

    def _put_exists(self, attribute_map):
        return ','.join((
            "'{}'".format(attr)
            for attr, _
            in attribute_map.iteritems()))

    def delete_item(self, context, delete_request,
                    expected_condition_map=None):
        """
        @param context: current request context
        @param delete_request: contains DeleteItemRequest items to perform
                    delete item operation
        @param expected_condition_map: expected attribute name to
                    ExpectedCondition instance mapping. It provides
                    preconditions to make decision about should item be deleted
                    or not

        @return: True if operation performed, otherwise False (if operation was
                    skipped by out of date timestamp, it is considered as
                    successfully performed)

        @raise BackendInteractionException
        """
        query = "DELETE FROM \"{}\".\"{}\" WHERE ".format(
            context.tenant, delete_request.table_name)

        where = self._primary_key_as_string(delete_request.key_attribute_map)

        query += where

        if expected_condition_map:
            if_clause = self._conditions_as_string(expected_condition_map)

            query += " IF " + if_clause

        self._execute_query(query)

        return True

    def _condition_as_string(self, attr, condition):
        name = self.USER_COLUMN_PREFIX + attr

        if condition.type == models.ExpectedCondition.CONDITION_TYPE_EXISTS:
            if condition.arg:
                return "\"{}\"={{\"{}\"}}".format(
                    self.SYSTEM_COLUMN_ATTR_EXIST, attr)
            else:
                return "\"{}\"=null".format(name)
        elif condition.type == models.IndexedCondition.CONDITION_TYPE_BETWEEN:
            first, second = condition.arg
            val1 = self._encode_predefined_attr_value(first)
            val2 = self._encode_predefined_attr_value(second)
            return " {} >= {} AND {} <= {}".format(name, val1, name, val2)
        elif (condition.type ==
                  models.IndexedCondition.CONDITION_TYPE_BEGINS_WITH):
            first = condition.arg
            second = first.value[:-1] + chr(ord(first.value[-1]) + 1)
            second = models.AttributeValue(condition.arg.type, second)
            val1 = self._encode_predefined_attr_value(first)
            val2 = self._encode_predefined_attr_value(second)
            return " {} >= {} AND {} < {}".format(name, val1, name, val2)
        else:
            op = self.CONDITION_TO_OP[condition.type]
            return name + op + self._encode_predefined_attr_value(
                condition.arg
            )

    def _conditions_as_string(self, condition_map):
        return " AND ".join((self._condition_as_string(attr, cond)
                             for attr, cond
                             in condition_map.iteritems()))

    def _primary_key_as_string(self, key_map):
        return " AND ".join((
            "\"{}\"={}".format(self.USER_COLUMN_PREFIX + attr_name,
                               self._encode_predefined_attr_value(attr_value))
            for attr_name, attr_value in key_map.iteritems()))

    def execute_write_batch(self, context, write_request_list, durable=True):
        """
        @param context: current request context
        @param write_request_list: contains WriteItemBatchableRequest items to
                    perform batch
        @param durable: if True, batch will be fully performed or fully
                    skipped. Partial batch execution isn't allowed

        @raise BackendInteractionException
        """
        raise NotImplementedError

    def update_item(self, context, table_name, key_attribute_map,
                    attribute_action_map, expected_condition_map=None):
        """
        @param context: current request context
        @param table_name: String, name of table to delete item from
        @param key_attribute_map: key attribute name to
                    AttributeValue mapping. It defines row it to update item
        @param attribute_action_map: attribute name to UpdateItemAction
                    instance mapping. It defines actions to perform for each
                    given attribute
        @param expected_condition_map: expected attribute name to
                    ExpectedCondition instance mapping. It provides
                    preconditions to make decision about should item be updated
                    or not
        @return: True if operation performed, otherwise False

        @raise BackendInteractionException
        """
        attribute_action_map = attribute_action_map or {}

        schema = self.describe_table(context, table_name)
        set_clause = self._updates_as_string(
            schema, key_attribute_map, attribute_action_map)

        where = self._primary_key_as_string(key_attribute_map)

        query = "UPDATE \"{}\".\"{}\" SET {} WHERE {}".format(
            context.tenant, table_name, set_clause, where
        )

        if expected_condition_map:
            if_clause = self._conditions_as_string(expected_condition_map)
            query += " IF {}".format(if_clause)

        self._execute_query(query)

        return True

    def _updates_as_string(self, schema, key_attribute_map, update_map):
        predefined_attrs = [attr.name for attr in schema.attribute_defs]

        set_clause = ", ".join({
            self._update_as_string(attr, update, attr in predefined_attrs)
            for attr, update in update_map.iteritems()})

        #update system_hash
        hash_name = schema.key_attributes[0]
        hash_value = self._encode_predefined_attr_value(
            key_attribute_map[hash_name]
        )

        set_clause += ",\"{}\"={}".format(self.SYSTEM_COLUMN_HASH, hash_value)

        return set_clause

    def _update_as_string(self, attr, update, is_predefined):
        if is_predefined:
            name = "\"{}\"".format(self.USER_COLUMN_PREFIX + attr)
        else:
            name = "\"{}\"['{}']".format(self.SYSTEM_COLUMN_ATTRS, attr)

        # delete value
        if (update.action == models.UpdateItemAction.UPDATE_ACTION_DELETE
            or (update.action == models.UpdateItemAction.UPDATE_ACTION_PUT
                and (not update.value or not update.value.value))):
            value = 'null'

            type_update = "\"{}\"['{}'] = null".format(
                self.SYSTEM_COLUMN_ATTR_TYPES, attr)

            exists = "\"{}\" = \"{}\" - {{'{}'}}".format(
                self.SYSTEM_COLUMN_ATTR_EXIST,
                self.SYSTEM_COLUMN_ATTR_EXIST, attr)
        # put or add
        else:
            type_update = "\"{}\"['{}'] = '{}'".format(
                self.SYSTEM_COLUMN_ATTR_TYPES, attr,
                self.STORAGE_TO_CASSANDRA_TYPES[update.value.type])

            exists = "\"{}\" = \"{}\" + {{'{}'}}".format(
                self.SYSTEM_COLUMN_ATTR_EXIST,
                self.SYSTEM_COLUMN_ATTR_EXIST, attr)

            value = self._encode_value(update.value, is_predefined)

        op = '='
        value_update = "{} {} {}".format(name, op, value)

        return ", ".join((value_update, type_update, exists))

    def _encode_value(self, attr_value, is_predefined):
        if attr_value is None:
            return 'null'
        elif is_predefined:
            return self._encode_predefined_attr_value(attr_value)
        else:
            return self._encode_dynamic_attr_value(attr_value)

    def _encode_predefined_attr_value(self, attr_value):
        if attr_value.type.collection_type:
            values = ','.join(map(
                lambda el: self._encode_single_value_as_predefined_attr(
                    el, attr_value.type.element_type),
                attr_value.value
            ))
            return '{{{}}}'.format(values)
        else:
            return self._encode_single_value_as_predefined_attr(
                attr_value.value, attr_value.type.element_type
            )

    @staticmethod
    def _encode_single_value_as_predefined_attr(value, element_type):
        if element_type == models.AttributeType.ELEMENT_TYPE_STRING:
            return "'{}'".format(value)
        elif element_type == models.AttributeType.ELEMENT_TYPE_NUMBER:
            return str(value)
        elif element_type == models.AttributeType.ELEMENT_TYPE_BLOB:
            return "0x{}".format(binascii.hexlify(value))
        else:
            assert False, "Value wasn't formatted for cql query"

    def _encode_dynamic_attr_value(self, attr_value):
        val = attr_value.value
        if attr_value.type.collection_type:
            val = map(
                lambda el: self._encode_single_value_as_dynamic_attr(
                    el, attr_value.type.element_type
                ),
                val)
        else:
            val = self._encode_single_value_as_dynamic_attr(
                val, attr_value.type.element_type)
        return "0x{}".format(binascii.hexlify(json.dumps(val)))

    @staticmethod
    def _encode_single_value_as_dynamic_attr(value, element_type):
        if element_type == models.AttributeType.ELEMENT_TYPE_STRING:
            return value
        elif element_type == models.AttributeType.ELEMENT_TYPE_NUMBER:
            return str(value)
        elif element_type == models.AttributeType.ELEMENT_TYPE_BLOB:
            return value
        else:
            assert False, "Value wasn't formatted for cql query"

    @staticmethod
    def _decode_value(value, storage_type, is_predefined):
        if not is_predefined:
            value = json.loads(value)

        return models.AttributeValue(storage_type, value)

    @staticmethod
    def _decode_single_value(value, element_type):
        if element_type == models.AttributeType.ELEMENT_TYPE_STRING:
            return value
        elif element_type == models.AttributeType.ELEMENT_TYPE_NUMBER:
            return Decimal(value)
        elif element_type == models.AttributeType.ELEMENT_TYPE_BLOB:
            return value
        else:
            assert False, "Value wasn't formatted for cql query"

    def select_item(self, context, table_name, indexed_condition_map=None,
                    select_type=None, index_name=None, limit=None,
                    exclusive_start_key=None, consistent=True,
                    order_type=None):
        """
        @param context: current request context
        @param table_name: String, name of table to get item from
        @param indexed_condition_map: indexed attribute name to
                    IndexedCondition instance mapping. It defines rows
                    set to be selected
        @param select_type: SelectType instance. It defines with attributes
                    will be returned. If not specified, default will be used:
                        SelectType.all() for query on table and
                        SelectType.all_projected() for query on index
        @param index_name: String, name of index to search with
        @param limit: maximum count of returned values
        @param exclusive_start_key: key attribute names to AttributeValue
                    instance
        @param consistent: define is operation consistent or not (by default it
                    is not consistent)
        @param order_type: defines order of returned rows, if 'None' - default
                    order will be used

        @return SelectResult instance

        @raise BackendInteractionException
        """

        schema = self.describe_table(context, table_name)
        hash_name = schema.key_attributes[0]

        try:
            range_name = schema.key_attributes[1]
        except IndexError:
            range_name = None

        select_type = select_type or models.SelectType.all()

        select = 'COUNT(*)' if select_type.is_count else '*'

        query = "SELECT {} FROM \"{}\".\"{}\" ".format(
            select, context.tenant, table_name)

        indexed_condition_map = indexed_condition_map or {}

        token_cond = None
        fixed_range_cond = None

        if exclusive_start_key:
            if range_name in exclusive_start_key:

                fixed_range_cond = self._fixed_range_condition(
                    range_name, indexed_condition_map,
                    exclusive_start_key)

                indexed_condition_map[hash_name] = models.Condition.eq(
                    exclusive_start_key[hash_name])

            else:
                token_cond = 'token({})>token({})'.format(
                    self.USER_COLUMN_PREFIX + hash_name,
                    self._encode_predefined_attr_value(
                        exclusive_start_key[hash_name]))

                if hash_name in indexed_condition_map:
                    del indexed_condition_map[hash_name]

        where = self._conditions_as_string(indexed_condition_map)

        if token_cond:
            if where:
                where += ' AND ' + token_cond
            else:
                where = token_cond

        if fixed_range_cond:
            if where:
                where += ' AND ' + fixed_range_cond
            else:
                where = fixed_range_cond

        if where:
            query += " WHERE " + where

        add_filtering, add_system_hash = self._add_filtering_and_sys_hash(
            schema, indexed_condition_map)

        if add_system_hash:
            hash_value = self._encode_predefined_attr_value(
                indexed_condition_map[hash_name].arg
            )

            query += " AND \"{}\"={}".format(
                self.SYSTEM_COLUMN_HASH, hash_value)

        #add limit
        if limit:
            query += " LIMIT {}".format(limit)

        #add ordering
        if order_type and range_name:
            query += " ORDER BY \"{}\" {}".format(
                self.USER_COLUMN_PREFIX + range_name, order_type
            )

        #add allow filtering
        if add_filtering:
            query += " ALLOW FILTERING"

        rows = self._execute_query(query, consistent)

        if select_type.is_count:
            return models.SelectResult(count=rows[0]['count'])

        # process results

        prefix_len = len(self.USER_COLUMN_PREFIX)
        attr_defs = {attr.name: attr.type for attr in schema.attribute_defs}
        result = []

        # TODO ikhudoshyn: if select_type.is_all_projected,
        # get list of projected attrs by index_name from metainfo

        attributes_to_get = select_type.attributes

        for row in rows:
            record = {}

            #add predefined attributes
            for key, val in row.iteritems():
                if key.startswith(self.USER_COLUMN_PREFIX) and val:
                    name = key[prefix_len:]
                    if not attributes_to_get or name in attributes_to_get:
                        storage_type = attr_defs[name]
                        record[name] = self._decode_value(
                            val, storage_type, True)

            #add dynamic attributes (from SYSTEM_COLUMN_ATTRS dict)
            types = row[self.SYSTEM_COLUMN_ATTR_TYPES]
            attrs = row[self.SYSTEM_COLUMN_ATTRS] or {}
            for name, val in attrs.iteritems():
                if not attributes_to_get or name in attributes_to_get:
                    typ = types[name]
                    storage_type = self.CASSANDRA_TO_STORAGE_TYPES[typ]
                    record[name] = self._decode_value(
                        val, storage_type, False)

            result.append(record)

        count = len(result)
        if limit and count == limit:
            last_evaluated_key = {hash_name: result[-1][hash_name]}

            if range_name:
                last_evaluated_key[range_name] = result[-1][range_name]
        else:
            last_evaluated_key = None

        return models.SelectResult(items=result,
                                   last_evaluated_key=last_evaluated_key,
                                   count=count)

    def _fixed_range_condition(self, range_name,
                               condition_map, exclusive_start_key):

        if range_name not in exclusive_start_key:
            return None

        right_cond = None

        if range_name in condition_map:
            condition = condition_map.pop(range_name)

            if condition.type == models.Condition.CONDITION_TYPE_EQUAL:
                condition_map[range_name] = condition
                return None

            elif condition.type in (
                models.IndexedCondition.CONDITION_TYPE_LESS,
                models.IndexedCondition.CONDITION_TYPE_LESS_OR_EQUAL
            ):

                right_cond = condition

            elif condition.type == (models.IndexedCondition.
                                    CONDITION_TYPE_BETWEEN):

                first, second = condition.arg

                right_cond = models.IndexedCondition.le(second)

            elif condition.type == (models.IndexedCondition.
                                    CONDITION_TYPE_BEGINS_WITH):

                first = condition.arg
<<<<<<< HEAD
                second_value = first.value[:-1] + chr(ord(first.value[-1]) + 1)
                second = models.AttributeValue(condition.arg.type,
                                               second_value)
=======
                second_value = first.value[:-1] + chr(
                    ord(first.value[-1]) + 1)
                second = models.AttributeValue(
                    condition.arg.type, second_value)
>>>>>>> fc3d1a9f

                right_cond = models.IndexedCondition.lt(second)

        left_cond = models.IndexedCondition.gt(
            exclusive_start_key[range_name])

        fixed = self._condition_as_string(range_name, left_cond)

        if right_cond:
            fixed += ' AND ' + self._condition_as_string(
                range_name, right_cond)

        return fixed

    def scan(self, context, table_name, condition_map, attributes_to_get=None,
             limit=None, exclusive_start_key=None, consistent=False):
        """
        @param context: current request context
        @param table_name: String, name of table to get item from
        @param condition_map: indexed attribute name to
                    IndexedCondition instance mapping. It defines rows
                    set to be selected
        @param limit: maximum count of returned values
        @param exclusive_start_key: key attribute names to AttributeValue
                    instance
        @param consistent: define is operation consistent or not (by default it
                    is not consistent)

        @return list of attribute name to AttributeValue mappings

        @raise BackendInteractionException
        """

        condition_map = condition_map or {}

        key_conditions = {}

        schema = self.describe_table(context, table_name)
        hash_name = schema.key_attributes[0]

        try:
            range_name = schema.key_attributes[1]
        except IndexError:
            range_name = None

        if (hash_name in condition_map
            and condition_map[hash_name].type ==
                models.Condition.CONDITION_TYPE_EQUAL):

            key_conditions[hash_name] = condition_map[hash_name]

            if (range_name and range_name in condition_map
                and condition_map[range_name].type in
                    models.IndexedCondition._allowed_types):
                key_conditions[range_name] = condition_map[range_name]

        selected = self.select_item(context, table_name, key_conditions,
                                    models.SelectType.all(), limit=limit,
                                    consistent=consistent,
                                    exclusive_start_key=exclusive_start_key)

        if (range_name and exclusive_start_key
            and range_name in exclusive_start_key
            and (not limit or limit > selected.count)):
            del exclusive_start_key[range_name]

            limit2 = limit - selected.count if limit else None

            selected2 = self.select_item(
                context, table_name, key_conditions,
                models.SelectType.all(), limit=limit2,
                consistent=consistent,
                exclusive_start_key=exclusive_start_key)

            selected = models.SelectResult(
                items=selected.items + selected2.items,
                last_evaluated_key=selected2.last_evaluated_key,
                count=selected.count + selected2.count
            )

        scanned_count = selected.count

        if selected.items:
            filtered_items = filter(
                lambda item: self._conditions_satisfied(
                    item, condition_map),
                selected.items)
            count = len(filtered_items)
        else:
            filtered_items = []
            count = selected.count

        if attributes_to_get and filtered_items:
            for item in filtered_items:
                for attr in item.keys():
                    if not attr in attributes_to_get:
                        del item[attr]

        filtered = models.ScanResult(
            items=filtered_items,
            last_evaluated_key=selected.last_evaluated_key,
            count=count, scanned_count=scanned_count)

        return filtered

    @staticmethod
    def _add_filtering_and_sys_hash(schema, condition_map={}):

        condition_map = condition_map or {}

        hash_name = schema.key_attributes[0]

        if hash_name in condition_map:
            assert (condition_map[hash_name].type
                    == models.Condition.CONDITION_TYPE_EQUAL)

        try:
            range_name = schema.key_attributes[1]
        except IndexError:
            range_name = None

        non_pk_attrs = [
            key
            for key in condition_map.iterkeys()
            if key != hash_name and key != range_name
        ]

        non_pk_attrs_count = len(non_pk_attrs)

        if non_pk_attrs_count == 0:
            return False, False

        indexed_attrs = [
            ind_def.attribute_to_index
            for ind_def in schema.index_defs
        ]

        has_one_indexed_eq = any(
            [(attr in indexed_attrs) and
             (condition_map[attr].type ==
              models.Condition.CONDITION_TYPE_EQUAL)
             for attr in non_pk_attrs])

        add_sys_hash = not has_one_indexed_eq
        add_filtering = non_pk_attrs_count > 1 or add_sys_hash

        return add_filtering, add_sys_hash

    def _conditions_satisfied(self, row, cond_map={}):
        cond_map = cond_map or {}
        return all([self._condition_satisfied(row.get(attr, None), cond)
                    for attr, cond in cond_map.iteritems()])

    @staticmethod
    def _condition_satisfied(attr_val, cond):
        if not attr_val:
            return False

        if cond.type == models.Condition.CONDITION_TYPE_EQUAL:
            return (attr_val.type == cond.arg.type and
                    attr_val.value == cond.arg.value)

        if cond.type == models.IndexedCondition.CONDITION_TYPE_LESS:
            return (attr_val.type == cond.arg.type and
                    attr_val.value < cond.arg.value)

        if cond.type == models.IndexedCondition.CONDITION_TYPE_LESS_OR_EQUAL:
            return (attr_val.type == cond.arg.type and
                    attr_val.value <= cond.arg.value)

        if cond.type == models.IndexedCondition.CONDITION_TYPE_GREATER:
            return (attr_val.type == cond.arg.type and
                    attr_val.value > cond.arg.value)

        if (cond.type ==
                models.IndexedCondition.CONDITION_TYPE_GREATER_OR_EQUAL):
            return (attr_val.type == cond.arg.type and
                    attr_val.value >= cond.arg.value)

        if cond.type == models.IndexedCondition.CONDITION_TYPE_BETWEEN:
            first, second = cond.arg
            return (attr_val.type == first.type and
                    second.type == first.type and
                    first.value <= attr_val.value <= second.value)

        if cond.type == models.IndexedCondition.CONDITION_TYPE_BEGINS_WITH:
            return (attr_val.type == cond.arg.type and
                    attr_val.value.startswith(cond.arg.value))

        if cond.type == models.ScanCondition.CONDITION_TYPE_NOT_EQUAL:
            return (attr_val.type != cond.arg.type or
                    attr_val.value != cond.arg.value)

        if cond.type == models.ScanCondition.CONDITION_TYPE_CONTAINS:
            assert not cond.arg.type.collection_type
            if attr_val.type.element_type != cond.arg.type.element_type:
                return False

            return cond.arg.value in attr_val.value

        if cond.type == models.ScanCondition.CONDITION_TYPE_NOT_CONTAINS:
            assert not cond.arg.type.collection_type
            if attr_val.type.element_type != cond.arg.type.element_type:
                return False

            return cond.arg.value not in attr_val.value

        if cond.type == models.ScanCondition.CONDITION_TYPE_IN:
            cond_arg = cond.arg or []

            return attr_val in cond_arg

        return False<|MERGE_RESOLUTION|>--- conflicted
+++ resolved
@@ -31,6 +31,7 @@
 
 
 class CassandraStorageImpl():
+
     STORAGE_TO_CASSANDRA_TYPES = {
         models.ATTRIBUTE_TYPE_STRING: 'text',
         models.ATTRIBUTE_TYPE_NUMBER: 'decimal',
@@ -127,7 +128,6 @@
         self.session = self.cluster.connect()
         self.session.row_factory = decoder.dict_factory
 
-<<<<<<< HEAD
     def schema_change_listener(self, event):
         LOG.debug("Schema change event captured: %s" % event)
 
@@ -140,10 +140,7 @@
         if event['change_type'] == "DROPPED":
             self._remove_table_schema_from_cache(tenant, table_name)
 
-    def _execute_query(self, query):
-=======
     def _execute_query(self, query, consistent=True):
->>>>>>> fc3d1a9f
         try:
             if consistent:
                 query = cluster.SimpleStatement(query)
@@ -586,7 +583,7 @@
             val2 = self._encode_predefined_attr_value(second)
             return " {} >= {} AND {} <= {}".format(name, val1, name, val2)
         elif (condition.type ==
-                  models.IndexedCondition.CONDITION_TYPE_BEGINS_WITH):
+              models.IndexedCondition.CONDITION_TYPE_BEGINS_WITH):
             first = condition.arg
             second = first.value[:-1] + chr(ord(first.value[-1]) + 1)
             second = models.AttributeValue(condition.arg.type, second)
@@ -981,16 +978,10 @@
                                     CONDITION_TYPE_BEGINS_WITH):
 
                 first = condition.arg
-<<<<<<< HEAD
-                second_value = first.value[:-1] + chr(ord(first.value[-1]) + 1)
-                second = models.AttributeValue(condition.arg.type,
-                                               second_value)
-=======
                 second_value = first.value[:-1] + chr(
                     ord(first.value[-1]) + 1)
                 second = models.AttributeValue(
                     condition.arg.type, second_value)
->>>>>>> fc3d1a9f
 
                 right_cond = models.IndexedCondition.lt(second)
 
@@ -1045,6 +1036,7 @@
             if (range_name and range_name in condition_map
                 and condition_map[range_name].type in
                     models.IndexedCondition._allowed_types):
+
                 key_conditions[range_name] = condition_map[range_name]
 
         selected = self.select_item(context, table_name, key_conditions,
@@ -1053,8 +1045,9 @@
                                     exclusive_start_key=exclusive_start_key)
 
         if (range_name and exclusive_start_key
-            and range_name in exclusive_start_key
-            and (not limit or limit > selected.count)):
+                and range_name in exclusive_start_key
+                and (not limit or limit > selected.count)):
+
             del exclusive_start_key[range_name]
 
             limit2 = limit - selected.count if limit else None
