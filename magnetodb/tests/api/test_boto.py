--- conflicted
+++ resolved
@@ -17,45 +17,40 @@
 from boto.dynamodb2.layer1 import DynamoDBConnection
 from boto.dynamodb2.table import Table
 from boto.dynamodb2 import fields
-from boto.dynamodb2 import types
+from boto.dynamodb2.types import *
 import os
 import unittest
 
 from magnetodb.tests.fake import magnetodb_api_fake
 from magnetodb.common import PROJECT_ROOT_DIR
 from boto.dynamodb2.table import Table
+from magnetodb.storage.models import *
+import magnetodb.storage as storage
+
 
 from mox import *
 
-
 CONF = magnetodb_api_fake.CONF
 
-
-<<<<<<< HEAD
 class BotoIntegrationTest(unittest.TestCase):
 
     CONFIG_FILE = os.path.join(PROJECT_ROOT_DIR,
                                'etc/magnetodb-test.conf')
 
-=======
-class Test(unittest.TestCase):
->>>>>>> 1ea8f7c7
     PASTE_CONFIG_FILE = os.path.join(PROJECT_ROOT_DIR,
                                      'etc/api-paste-test.ini')
 
     @classmethod
     def setUpClass(cls):
-        super(BotoIntegrationTest, cls).setUpClass()
+        #super(TestCase, cls).setUpClass()
 
         magnetodb_api_fake.run_fake_magnetodb_api(cls.PASTE_CONFIG_FILE)
         cls.DYNAMODB_CON = cls.connect_boto_dynamodb()
 
-        import magnetodb.storage as storage
-        cls.STORAGE = storage.STORAGE_IMPL
+        cls.STORAGE=storage
 
     @classmethod
     def tearDownClass(cls):
-        super(BotoIntegrationTest, cls).tearDownClass()
         magnetodb_api_fake.stop_fake_magnetodb_api()
 
     @staticmethod
@@ -82,21 +77,26 @@
         self.storage_mocker.UnsetStubs()
 
     def testListTable(self):
-<<<<<<< HEAD
         self.storage_mocker.StubOutWithMock(self.STORAGE, "list_tables")
-        self.STORAGE.list_tables(IgnoreArg(),IgnoreArg(),IgnoreArg()).AndReturn(['table1','table2'])
+        self.STORAGE.list_tables(IgnoreArg(),exclusive_start_table_name=None, limit=None).AndReturn(['table1','table2'])
 
         self.storage_mocker.ReplayAll()
-        self.assertListEqual(['table1','table2'],self.DYNAMODB_CON.list_tables())
+        self.assertEqual({'TableNames': ['table1', 'table2']},self.DYNAMODB_CON.list_tables())
 
         self.storage_mocker.VerifyAll()
+
 
     def testDescribeTable(self):
 
         self.storage_mocker.StubOutWithMock(self.STORAGE,'describe_table')
 
         from magnetodb.storage import models
-        self.STORAGE.describe_table(IgnoreArg(),'test_table').AndReturn(models.TableSchema('test_table', None, None))
+        self.STORAGE.describe_table(IgnoreArg(),'test_table').AndReturn(TableSchema('test_table',
+                               [AttributeDefinition('city1', ATTRIBUTE_TYPE_STRING),
+                                AttributeDefinition('id', ATTRIBUTE_TYPE_STRING),
+                                AttributeDefinition('name', ATTRIBUTE_TYPE_STRING)],
+                               ['id','name'],['city1']))
+
         self.storage_mocker.ReplayAll()
 
         table = Table('test_table', connection=self.DYNAMODB_CON)
@@ -121,15 +121,62 @@
                                 "AttributeType": "S"
                             }
                         ], table_description['Table']['AttributeDefinitions'])
-=======
-        self.DYNAMODB_CON.list_tables()
+
+    def testDeleteTable(self):
+        self.storage_mocker.StubOutWithMock(self.STORAGE,'delete_table')
+
+        from magnetodb.storage import models
+        self.STORAGE.delete_table(IgnoreArg(),'test_table').AndReturn(TableSchema('test_table',
+                               [AttributeDefinition('city1', ATTRIBUTE_TYPE_STRING),
+                                AttributeDefinition('id', ATTRIBUTE_TYPE_STRING),
+                                AttributeDefinition('name', ATTRIBUTE_TYPE_STRING)],
+                               ['id','name'],['city1']))
+
+        self.storage_mocker.ReplayAll()
+
+        table = Table('test_table', connection=self.DYNAMODB_CON)
+
+        table_description = table.delete()
+
+        self.storage_mocker.VerifyAll()
+
+        self.assertEquals('test_table',
+                          table_description['Table']['TableName'])
+        self.assertListEqual([
+                            {
+                                "AttributeName": "city1",
+                                "AttributeType": "S"
+                            },
+                            {
+                                "AttributeName": "id",
+                                "AttributeType": "S"
+                            },
+                            {
+                                "AttributeName": "name",
+                                "AttributeType": "S"
+                            }
+                        ], table_description['Table']['AttributeDefinitions'])
 
     def testCreateTable(self):
-        Table.create(
+        self.storage_mocker.StubOutWithMock(self.STORAGE,'create_table')
+
+        from magnetodb.storage import models
+
+        table_schema = TableSchema('test',
+                               [AttributeDefinition('hash', ATTRIBUTE_TYPE_NUMBER),
+                                AttributeDefinition('range', ATTRIBUTE_TYPE_STRING),
+                                AttributeDefinition('indexed_field', ATTRIBUTE_TYPE_STRING)],
+                               ['hash','range'],['indexed_field'])
+
+        self.STORAGE.create_table(IgnoreArg(), IgnoreArg())
+
+        self.storage_mocker.ReplayAll()
+
+        table = Table.create(
             "test",
             schema=[
-                fields.HashKey('hash', data_type=types.NUMBER),
-                fields.RangeKey('range', data_type=types.STRING)
+                fields.HashKey('hash', data_type=NUMBER),
+                fields.RangeKey('range', data_type=STRING)
             ],
             throughput={
                 'read': 20,
@@ -140,10 +187,9 @@
                     'index_name',
                     parts=[
                         fields.RangeKey('indexed_field',
-                                        data_type=types.STRING)
+                                        data_type=STRING)
                     ]
                 )
             ],
             connection=self.DYNAMODB_CON
-        )
->>>>>>> 1ea8f7c7
+        )