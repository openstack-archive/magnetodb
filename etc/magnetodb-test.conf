--- conflicted
+++ resolved
@@ -8,12 +8,8 @@
 bind_host=localhost
 bind_port=8080
 
-<<<<<<< HEAD
-storage_impl = magnetodb.storage.impl.fake_impl
-=======
 storage_impl = magnetodb.storage.impl.fake_impl.FakeStorageImpl
->>>>>>> 1ea8f7c7
-storage_param = 
+storage_param =
 	{
 		"contact_points": ["localhost"]
 	}